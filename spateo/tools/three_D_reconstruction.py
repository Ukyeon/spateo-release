from typing import List, Optional, Tuple, Union

import nudged
import numpy as np
import ot
import torch
from anndata import AnnData
from scipy.spatial import distance_matrix
from scipy.sparse.csr import spmatrix
<<<<<<< HEAD
from tqdm import tqdm
=======
from anndata import AnnData
from typing import Union

>>>>>>> ba1dd38b


def pairwise_align(
    slice1: AnnData,
    slice2: AnnData,
    alpha: float = 0.1,
    numItermax: int = 200,
    numItermaxEmd: int = 100000,
    device: Union[str, torch.device] = "cpu",
) -> np.ndarray:
    """Calculates and returns optimal alignment of two slices.

    Args:
        slice1: An AnnData object.
        slice2: An AnnData object.
        alpha: Trade-off parameter (0 < alpha < 1).
        numItermax: max number of iterations for cg.
        numItermaxEmd: Max number of iterations for emd.
        device: Equipment used to run the program.
            Can also accept a torch.device. E.g.: torch.device('cuda:0')

    Returns:
        Alignment of spots.
    """

    torch.cuda.init()
<<<<<<< HEAD
    # subset for common genes
    common_genes = [
        value for value in slice1.var.index if value in set(slice2.var.index)
    ]
=======
    # Subset for common genes
    common_genes = [value for value in slice1.var.index if value in set(slice2.var.index)]
>>>>>>> ba1dd38b
    slice1, slice2 = slice1[:, common_genes], slice2[:, common_genes]

    # Calculate expression dissimilarity
    to_dense_array = lambda X: np.array(X.todense()) if isinstance(X, spmatrix) else X
<<<<<<< HEAD
    X, Y = to_dense_array(slice1.X) + 0.01, to_dense_array(slice2.X) + 0.01
    X, Y = X / X.sum(axis=1, keepdims=True), Y / Y.sum(axis=1, keepdims=True)
    logX, logY = np.log(X), np.log(Y)
    X_log_X = np.matrix([np.dot(X[i], logX[i].T) for i in range(X.shape[0])])
    D = X_log_X.T - np.dot(X, logY.T)
    M = torch.tensor(D, device=device, dtype=torch.float32)

    # init distributions
    p = torch.tensor(
        np.ones((slice1.shape[0],)) / slice1.shape[0],
        device=device,
        dtype=torch.float32,
    )
    q = torch.tensor(
        np.ones((slice2.shape[0],)) / slice2.shape[0],
        device=device,
        dtype=torch.float32,
    )
=======
    slice1_x, slice2_x = to_dense_array(slice1.X) + 0.0000000001, to_dense_array(slice2.X) + 0.0000000001
    slice1_x, slice2_x = slice1_x / slice1_x.sum(axis=1, keepdims=True), slice2_x / slice2_x.sum(axis=1, keepdims=True)
    slice1_logx_slice1 = np.array([np.apply_along_axis(lambda x: np.dot(x, np.log(x).T), 1, slice1_x)])
    slice1_logx_slice2 = np.dot(slice1_x, np.log(slice2_x).T)
    M = torch.tensor(slice1_logx_slice1.T - slice1_logx_slice2, device=device, dtype=torch.float32)

    # Weight of spots
    p = torch.tensor(np.ones((slice1.shape[0],)) / slice1.shape[0], device=device, dtype=torch.float32)
    q = torch.tensor(np.ones((slice2.shape[0],)) / slice2.shape[0], device=device, dtype=torch.float32)
>>>>>>> ba1dd38b

    # Calculate spatial distances
    DA = torch.tensor(
        distance_matrix(slice1.obsm["spatial"], slice1.obsm["spatial"]),
        device=device,
        dtype=torch.float32,
    )
    DB = torch.tensor(
        distance_matrix(slice2.obsm["spatial"], slice2.obsm["spatial"]),
        device=device,
        dtype=torch.float32,
    )

<<<<<<< HEAD
    # Run OT
    pi = ot.gromov.fused_gromov_wasserstein(
        M=M,
        C1=DA,
        C2=DB,
        p=p,
        q=q,
        loss_fun="square_loss",
        alpha=alpha,
        armijo=False,
        log=False,
        numItermax=numItermax,
        numItermaxEmd=numItermaxEmd,
    )
=======
    # Computes the FGW transport between two slides
    pi = ot.gromov.fused_gromov_wasserstein(M=M, C1=DA, C2=DB, p=p, q=q, loss_fun='square_loss', alpha=alpha,
                                            armijo=False, log=False, numItermax=numItermax, numItermaxEmd=numItermaxEmd)
>>>>>>> ba1dd38b
    torch.cuda.empty_cache()

    return pi.cpu().numpy()


def slice_alignment(
    slices: List[AnnData],
    alpha: float = 0.1,
    numItermax: int = 200,
    numItermaxEmd: int = 100000,
    device: Union[str, torch.device] = "cpu",
    verbose: bool = True,
) -> List[AnnData]:
    """Align spatial coordinates of slices.

    Args:
        slices: List of slices (AnnData Object).
        alpha: Trade-off parameter (0 < alpha < 1).
        numItermax: max number of iterations for cg.
        numItermaxEmd: Max number of iterations for emd.
        device: Equipment used to run the program.
            Can also accept a torch.device. E.g.: torch.device('cuda:0')
        verbose: Print information along iterations.

    Returns:
        List of slices (AnnData Object) after alignment.
    """

    def _log(m):
        if verbose:
            print(m)

    if device != "cpu":
        _log(f"\nWhether CUDA is currently available: {torch.cuda.is_available()}")
        _log(f"Device: {torch.cuda.get_device_name(device=device)}")
        _log(
            f"GPU total memory: {int(torch.cuda.get_device_properties(device).total_memory / (1024 * 1024 * 1024))} GB"
        )
    else:
        _log(f"Device: CPU")

    align_slices = []
    for i in tqdm(range(len(slices) - 1), desc=" Alignment "):

        if i == 0:
            slice1 = slices[i].copy()
        else:
            slice1 = align_slices[i].copy()
        slice2 = slices[i + 1].copy()

        # Calculate and returns optimal alignment of two slices.
        pi = pairwise_align(
            slice1,
            slice2,
            alpha=alpha,
            numItermax=numItermax,
            numItermaxEmd=numItermaxEmd,
            device=device,
        )

        # Calculate new coordinates of two slices
        raw_slice1_coords, raw_slice2_coords = (
            slice1.obsm["spatial"],
            slice2.obsm["spatial"],
        )
        slice1_coords = raw_slice1_coords - pi.sum(axis=1).dot(raw_slice1_coords)
        slice2_coords = raw_slice2_coords - pi.sum(axis=0).dot(raw_slice2_coords)
        H = slice2_coords.T.dot(pi.T.dot(slice1_coords))
        U, S, Vt = np.linalg.svd(H)
        R = Vt.T.dot(U.T)
        slice2_coords = R.dot(slice2_coords.T).T
        slice1.obsm["spatial"] = np.around(slice1_coords, decimals=2)
        slice2.obsm["spatial"] = np.around(slice2_coords, decimals=2)

        if i == 0:
            align_slices.append(slice1)
        align_slices.append(slice2)

    for i, align_slice in enumerate(align_slices):
        align_slice.obs["x"] = align_slice.obsm["spatial"][:, 0].astype(float)
        align_slice.obs["y"] = align_slice.obsm["spatial"][:, 1].astype(float)

    return align_slices


def slice_alignment_bigBin(
    slices: List[AnnData],
    slices_big: List[AnnData],
    alpha: float = 0.1,
    numItermax: int = 200,
    numItermaxEmd: int = 100000,
    device: Union[str, torch.device] = "cpu",
    verbose: bool = True,
) -> Tuple[List[AnnData], List[AnnData]]:
    """Align spatial coordinates of slices.
    If there are too many slice coordinates to be aligned, this method can be selected.

    First select the slices with fewer coordinates for alignment, and then calculate the affine transformation matrix.
    Secondly, the required slices are aligned through the calculated affine transformation matrix.

    Args:
        slices: List of slices (AnnData Object).
        slices_big: List of slices (AnnData Object) with a small number of coordinates.
        alpha: Trade-off parameter (0 < alpha < 1).
        numItermax: max number of iterations for cg.
        numItermaxEmd: Max number of iterations for emd.
        device: Equipment used to run the program.
            Can also accept a torch.device. E.g.: torch.device('cuda:0')
        verbose: Print information along iterations.

    Returns:
        Tuple of two elements. The first contains a list of slices after alignment.
        The second contains a list of slices with a small number of coordinates
        after alignment.
    """

    # Align spatial coordinates of slices with a small number of coordinates.
    align_slices_big = slice_alignment(
        slices=slices_big,
        alpha=alpha,
        numItermax=numItermax,
        numItermaxEmd=numItermaxEmd,
        device=device,
        verbose=verbose,
    )

    align_slices = []
    for slice_big, align_slice_big, slice in zip(slices_big, align_slices_big, slices):
        # Calculate the affine transformation matrix through nudged
        slice_big_coords = slice_big.obsm["spatial"].tolist()
        align_slice_big_coords = align_slice_big.obsm["spatial"].tolist()
        trans = nudged.estimate(slice_big_coords, align_slice_big_coords)
        slice_coords = slice.obsm["spatial"].tolist()

        #  Align slices through the calculated affine transformation matrix.
        align_slice_coords = np.around(trans.transform(slice_coords), decimals=2)
        align_slice = slice.copy()
        align_slice.obsm["spatial"] = np.array(align_slice_coords)
        align_slice.obs["x"] = align_slice.obsm["spatial"][:, 0].astype(float)
        align_slice.obs["y"] = align_slice.obsm["spatial"][:, 1].astype(float)
        align_slices.append(align_slice)

    return align_slices, align_slices_big<|MERGE_RESOLUTION|>--- conflicted
+++ resolved
@@ -7,13 +7,7 @@
 from anndata import AnnData
 from scipy.spatial import distance_matrix
 from scipy.sparse.csr import spmatrix
-<<<<<<< HEAD
 from tqdm import tqdm
-=======
-from anndata import AnnData
-from typing import Union
-
->>>>>>> ba1dd38b
 
 
 def pairwise_align(
@@ -40,28 +34,31 @@
     """
 
     torch.cuda.init()
-<<<<<<< HEAD
-    # subset for common genes
+    # Subset for common genes
     common_genes = [
         value for value in slice1.var.index if value in set(slice2.var.index)
     ]
-=======
-    # Subset for common genes
-    common_genes = [value for value in slice1.var.index if value in set(slice2.var.index)]
->>>>>>> ba1dd38b
     slice1, slice2 = slice1[:, common_genes], slice2[:, common_genes]
 
     # Calculate expression dissimilarity
     to_dense_array = lambda X: np.array(X.todense()) if isinstance(X, spmatrix) else X
-<<<<<<< HEAD
-    X, Y = to_dense_array(slice1.X) + 0.01, to_dense_array(slice2.X) + 0.01
-    X, Y = X / X.sum(axis=1, keepdims=True), Y / Y.sum(axis=1, keepdims=True)
-    logX, logY = np.log(X), np.log(Y)
-    X_log_X = np.matrix([np.dot(X[i], logX[i].T) for i in range(X.shape[0])])
-    D = X_log_X.T - np.dot(X, logY.T)
-    M = torch.tensor(D, device=device, dtype=torch.float32)
-
-    # init distributions
+    slice1_x, slice2_x = (
+        to_dense_array(slice1.X) + 0.0000000001,
+        to_dense_array(slice2.X) + 0.0000000001,
+    )
+    slice1_x, slice2_x = (
+        slice1_x / slice1_x.sum(axis=1, keepdims=True),
+        slice2_x / slice2_x.sum(axis=1, keepdims=True),
+    )
+    slice1_logx_slice1 = np.array(
+        [np.apply_along_axis(lambda x: np.dot(x, np.log(x).T), 1, slice1_x)]
+    )
+    slice1_logx_slice2 = np.dot(slice1_x, np.log(slice2_x).T)
+    M = torch.tensor(
+        slice1_logx_slice1.T - slice1_logx_slice2, device=device, dtype=torch.float32
+    )
+
+    # Weight of spots
     p = torch.tensor(
         np.ones((slice1.shape[0],)) / slice1.shape[0],
         device=device,
@@ -72,17 +69,6 @@
         device=device,
         dtype=torch.float32,
     )
-=======
-    slice1_x, slice2_x = to_dense_array(slice1.X) + 0.0000000001, to_dense_array(slice2.X) + 0.0000000001
-    slice1_x, slice2_x = slice1_x / slice1_x.sum(axis=1, keepdims=True), slice2_x / slice2_x.sum(axis=1, keepdims=True)
-    slice1_logx_slice1 = np.array([np.apply_along_axis(lambda x: np.dot(x, np.log(x).T), 1, slice1_x)])
-    slice1_logx_slice2 = np.dot(slice1_x, np.log(slice2_x).T)
-    M = torch.tensor(slice1_logx_slice1.T - slice1_logx_slice2, device=device, dtype=torch.float32)
-
-    # Weight of spots
-    p = torch.tensor(np.ones((slice1.shape[0],)) / slice1.shape[0], device=device, dtype=torch.float32)
-    q = torch.tensor(np.ones((slice2.shape[0],)) / slice2.shape[0], device=device, dtype=torch.float32)
->>>>>>> ba1dd38b
 
     # Calculate spatial distances
     DA = torch.tensor(
@@ -96,8 +82,7 @@
         dtype=torch.float32,
     )
 
-<<<<<<< HEAD
-    # Run OT
+    # Computes the FGW transport between two slides
     pi = ot.gromov.fused_gromov_wasserstein(
         M=M,
         C1=DA,
@@ -111,11 +96,6 @@
         numItermax=numItermax,
         numItermaxEmd=numItermaxEmd,
     )
-=======
-    # Computes the FGW transport between two slides
-    pi = ot.gromov.fused_gromov_wasserstein(M=M, C1=DA, C2=DB, p=p, q=q, loss_fun='square_loss', alpha=alpha,
-                                            armijo=False, log=False, numItermax=numItermax, numItermaxEmd=numItermaxEmd)
->>>>>>> ba1dd38b
     torch.cuda.empty_cache()
 
     return pi.cpu().numpy()
